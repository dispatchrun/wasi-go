package unix

import (
	"context"
	"io"
	"net"
	"os"
	"runtime"
	"strconv"
	"sync"
	"sync/atomic"
	"time"

	"github.com/stealthrocket/wasi-go"
	"golang.org/x/sys/unix"
)

// System is a WASI preview 1 implementation for Unix.
//
// An instance of System is not safe for concurrent use.
type System struct {
	// Args are the environment variables accessible via ArgsGet.
	Args []string

	// Environ is the environment variables accessible via EnvironGet.
	Environ []string

	// Realtime returns the realtime clock value.
	Realtime          func(context.Context) (uint64, error)
	RealtimePrecision time.Duration

	// Monotonic returns the monotonic clock value.
	Monotonic          func(context.Context) (uint64, error)
	MonotonicPrecision time.Duration

	// Yield is called when SchedYield is called. If Yield is nil,
	// SchedYield is a noop.
	Yield func(context.Context) error

	// Exit is called with an exit code when ProcExit is called.
	// If Exit is nil, ProcExit is a noop.
	Exit func(context.Context, int) error

	// Raise is called with a signal when ProcRaise is called.
	// If Raise is nil, ProcRaise is a noop.
	Raise func(context.Context, int) error

	// Rand is the source for RandomGet.
	Rand io.Reader

	wasi.FileTable[FD]

	pollfds []unix.PollFd
	inet4   unix.SockaddrInet4
	inet6   unix.SockaddrInet6
	unix    unix.SockaddrUnix

	mutex sync.Mutex
	wake  [2]*os.File
	shut  atomic.Bool
}

var _ wasi.System = (*System)(nil)

func (s *System) ArgsSizesGet(ctx context.Context) (argCount, stringBytes int, errno wasi.Errno) {
	argCount, stringBytes = wasi.SizesGet(s.Args)
	return
}

func (s *System) ArgsGet(ctx context.Context) ([]string, wasi.Errno) {
	return s.Args, wasi.ESUCCESS
}

func (s *System) EnvironSizesGet(ctx context.Context) (envCount, stringBytes int, errno wasi.Errno) {
	envCount, stringBytes = wasi.SizesGet(s.Environ)
	return
}

func (s *System) EnvironGet(ctx context.Context) ([]string, wasi.Errno) {
	return s.Environ, wasi.ESUCCESS
}

func (s *System) ClockResGet(ctx context.Context, id wasi.ClockID) (wasi.Timestamp, wasi.Errno) {
	switch id {
	case wasi.Realtime:
		return wasi.Timestamp(s.RealtimePrecision), wasi.ESUCCESS
	case wasi.Monotonic:
		return wasi.Timestamp(s.MonotonicPrecision), wasi.ESUCCESS
	case wasi.ProcessCPUTimeID, wasi.ThreadCPUTimeID:
		return 0, wasi.ENOTSUP
	default:
		return 0, wasi.EINVAL
	}
}

func (s *System) ClockTimeGet(ctx context.Context, id wasi.ClockID, precision wasi.Timestamp) (wasi.Timestamp, wasi.Errno) {
	switch id {
	case wasi.Realtime:
		if s.Realtime == nil {
			return 0, wasi.ENOTSUP
		}
		t, err := s.Realtime(ctx)
		return wasi.Timestamp(t), makeErrno(err)
	case wasi.Monotonic:
		if s.Monotonic == nil {
			return 0, wasi.ENOTSUP
		}
		t, err := s.Monotonic(ctx)
		return wasi.Timestamp(t), makeErrno(err)
	case wasi.ProcessCPUTimeID, wasi.ThreadCPUTimeID:
		return 0, wasi.ENOTSUP
	default:
		return 0, wasi.EINVAL
	}
}

func (s *System) PollOneOff(ctx context.Context, subscriptions []wasi.Subscription, events []wasi.Event) (int, wasi.Errno) {
	if len(subscriptions) == 0 || len(events) < len(subscriptions) {
		return 0, wasi.EINVAL
	}
	r, _, err := s.init()
	if err != nil {
		return 0, makeErrno(err)
	}
	s.pollfds = append(s.pollfds[:0], unix.PollFd{
		Fd:     int32(r.Fd()),
		Events: unix.POLLIN | unix.POLLHUP,
	})

	realtimeEpoch := time.Duration(0)
	monotonicEpoch := time.Duration(0)

	timeout := time.Duration(-1)
	timeoutEventIndex := -1

	numEvents := 0
	for i := range events {
		events[i] = wasi.Event{}
	}

	for i := range subscriptions {
		sub := &subscriptions[i]

		var pollEvent int16 = unix.POLLIN | unix.POLLHUP
		switch sub.EventType {
		case wasi.FDWriteEvent:
			pollEvent = unix.POLLOUT
			fallthrough
		case wasi.FDReadEvent:
			fd, _, errno := s.LookupFD(sub.GetFDReadWrite().FD, wasi.PollFDReadWriteRight)
			if errno != wasi.ESUCCESS {
				events[i] = errorEvent(sub, errno)
				numEvents++
				continue
			}
			s.pollfds = append(s.pollfds, unix.PollFd{
				Fd:     int32(fd),
				Events: pollEvent,
			})

		case wasi.ClockEvent:
			c := sub.GetClock()

			var epoch *time.Duration
			var gettime func(context.Context) (uint64, error)
			switch c.ID {
			case wasi.Realtime:
				epoch, gettime = &realtimeEpoch, s.Realtime
			case wasi.Monotonic:
				epoch, gettime = &monotonicEpoch, s.Monotonic
			}
			if gettime == nil {
				events[i] = errorEvent(sub, wasi.ENOTSUP)
				numEvents++
				continue
			}

			t := c.Timeout.Duration() + c.Precision.Duration()
			if c.Flags.Has(wasi.Abstime) {
				// Only capture the current time if the program requested a
				// clock subscription; it allows programs that never ask for
				// a timeout to run with a system which does not have a
				// monotonic clock configured.
				if *epoch == 0 {
					t, err := gettime(ctx)
					if err != nil {
						events[i] = errorEvent(sub, wasi.MakeErrno(err))
						numEvents++
						continue
					}
					*epoch = time.Duration(t)
				}
				// If the subscription asks for an absolute monotonic time point
				// we can honnor it by computing its relative delta to the poll
				// epoch.
				t -= *epoch
			}

			if t < 0 {
				t = 0
			}
			switch {
			case timeout < 0:
				timeout = t
				timeoutEventIndex = i
			case t < timeout:
				timeout = t
				timeoutEventIndex = i
			}
		}
	}

	// We set the timeout to zero when we already produced events due to
	// invalid subscriptions; this is useful to still make progress on I/O
	// completion.
	var deadline time.Time
	if numEvents > 0 {
		timeout = 0
	}
	if timeout > 0 {
		deadline = time.Now().Add(timeout)
	}

	// This loops until either the deadline is reached or at least one event is
	// reported.
	for {
		timeoutMillis := 0
		switch {
		case timeout < 0:
			timeoutMillis = -1
		case !deadline.IsZero():
			timeoutMillis = int(time.Until(deadline).Milliseconds())
		}

		n, err := unix.Poll(s.pollfds, timeoutMillis)
		if err != nil && err != unix.EINTR {
			return 0, makeErrno(err)
		}

		// poll(2) may cause spurious wake up, so we verify that the system
		// has indeed been shutdown instead of relying on reading the events
		// reported on the first pollfd.
		if s.shut.Load() {
			// If the wake fd was notified it means the system was shut down,
			// we report this by cancelling all subscriptions.
			//
			// Technically we might be erasing events that had already gathered
			// errors in the first loop prior to the call to unix.Poll; this is
			// not a concern since at this time the program would likely be
			// terminating and should not be bothered with handling other
			// errors.
			for i := range subscriptions {
				events[i] = wasi.Event{
					UserData:  subscriptions[i].UserData,
					EventType: subscriptions[i].EventType,
					Errno:     wasi.ECANCELED,
				}
			}
			return len(subscriptions), wasi.ESUCCESS
		}

		if timeoutEventIndex >= 0 && deadline.Before(time.Now().Add(time.Millisecond)) {
			events[timeoutEventIndex] = wasi.Event{
				UserData:  subscriptions[timeoutEventIndex].UserData,
				EventType: subscriptions[timeoutEventIndex].EventType + 1,
			}
		}

		j := 1
		for i := range subscriptions {
			if events[i].EventType != 0 {
				continue
			}
			switch sub := &subscriptions[i]; sub.EventType {
			case wasi.FDReadEvent, wasi.FDWriteEvent:
				pf := &s.pollfds[j]
				j++
				if pf.Revents == 0 {
					continue
				}
				// Linux never reports POLLHUP for disconnected sockets,
				// so there is no reliable mechanism to set wasi.Hanghup.
				// We optimize for portability here and just report that
				// the file descriptor is ready for reading or writing,
				// and let the application deal with the conditions it
				// sees from the following calles to read/write/etc...
				events[i] = wasi.Event{
					UserData:  sub.UserData,
					EventType: sub.EventType + 1,
				}
			}
		}

		// A 1:1 correspondance between the subscription and events arrays is
		// used to track the completion of events, including the completion of
		// invalid subscriptions, clock events, and I/O notifications coming
		// from poll(2).
		//
		// We use zero as the marker on events for subscriptions that have not
		// been fulfilled, but because the zero event type is used to represent
		// clock subscriptions, we mark completed events with the event type+1.
		//
		// The event type is finally restored to its correct value in the loop
		// below when we pack all completed events at the front of the output
		// buffer.
		n = 0

		for _, e := range events[:len(subscriptions)] {
			if e.EventType != 0 {
				e.EventType--
				events[n] = e
				n++
			}
		}

		if n > 0 {
			return n, wasi.ESUCCESS
		}
	}
}

func errorEvent(s *wasi.Subscription, err wasi.Errno) wasi.Event {
	return wasi.Event{
		UserData:  s.UserData,
		EventType: s.EventType + 1,
		Errno:     err,
	}
}

func (s *System) ProcExit(ctx context.Context, code wasi.ExitCode) wasi.Errno {
	if s.Exit != nil {
		return makeErrno(s.Exit(ctx, int(code)))
	}
	return wasi.ENOSYS
}

func (s *System) ProcRaise(ctx context.Context, signal wasi.Signal) wasi.Errno {
	if s.Raise != nil {
		return makeErrno(s.Raise(ctx, int(signal)))
	}
	return wasi.ENOSYS
}

func (s *System) SchedYield(ctx context.Context) wasi.Errno {
	if s.Yield != nil {
		return makeErrno(s.Yield(ctx))
	}
	return wasi.ENOSYS
}

func (s *System) RandomGet(ctx context.Context, b []byte) wasi.Errno {
	if _, err := io.ReadFull(s.Rand, b); err != nil {
		return wasi.EIO
	}
	return wasi.ESUCCESS
}

func (s *System) SockAccept(ctx context.Context, fd wasi.FD, flags wasi.FDFlags) (wasi.FD, wasi.SocketAddress, wasi.SocketAddress, wasi.Errno) {
	socket, stat, errno := s.LookupSocketFD(fd, wasi.SockAcceptRight)
	if errno != wasi.ESUCCESS {
		return -1, nil, nil, errno
	}
	if (flags & ^wasi.NonBlock) != 0 {
		return -1, nil, nil, wasi.EINVAL
	}
	addr, errno := s.SockLocalAddress(ctx, fd)
	if errno != wasi.ESUCCESS {
		return -1, nil, nil, errno
	}
	connflags := 0
	if (flags & wasi.NonBlock) != 0 {
		connflags |= unix.O_NONBLOCK
	}
	connfd, sa, err := accept(int(socket), connflags)
	if err != nil {
		return -1, nil, nil, makeErrno(err)
	}
	peer := makeSocketAddress(sa)
	if peer == nil {
		_ = closeTraceEBADF(connfd)
		return -1, nil, nil, wasi.ENOTSUP
	}
	guestfd := s.Register(FD(connfd), wasi.FDStat{
		FileType:         wasi.SocketStreamType,
		Flags:            flags,
		RightsBase:       stat.RightsInheriting,
		RightsInheriting: stat.RightsInheriting,
	})
	return guestfd, peer, addr, wasi.ESUCCESS
}

func (s *System) SockRecv(ctx context.Context, fd wasi.FD, iovecs []wasi.IOVec, flags wasi.RIFlags) (wasi.Size, wasi.ROFlags, wasi.Errno) {
	socket, _, errno := s.LookupSocketFD(fd, wasi.FDReadRight)
	if errno != wasi.ESUCCESS {
		return 0, 0, errno
	}
	var sysIFlags int
	if flags.Has(wasi.RecvPeek) {
		sysIFlags |= unix.MSG_PEEK
	}
	if flags.Has(wasi.RecvWaitAll) {
		sysIFlags |= unix.MSG_WAITALL
	}
	for {
		n, _, sysOFlags, _, err := unix.RecvmsgBuffers(int(socket), makeIOVecs(iovecs), nil, sysIFlags)
		if err == unix.EINTR {
			continue
		}
		var roflags wasi.ROFlags
		if (sysOFlags & unix.MSG_TRUNC) != 0 {
			roflags |= wasi.RecvDataTruncated
		}
		return wasi.Size(n), roflags, makeErrno(err)
	}
}

func (s *System) SockSend(ctx context.Context, fd wasi.FD, iovecs []wasi.IOVec, flags wasi.SIFlags) (wasi.Size, wasi.Errno) {
	socket, _, errno := s.LookupSocketFD(fd, wasi.FDWriteRight)
	if errno != wasi.ESUCCESS {
		return 0, errno
	}
	n, err := handleEINTR(func() (int, error) {
		return unix.SendmsgBuffers(int(socket), makeIOVecs(iovecs), nil, nil, 0)
	})
	return wasi.Size(n), makeErrno(err)
}

func (s *System) SockShutdown(ctx context.Context, fd wasi.FD, flags wasi.SDFlags) wasi.Errno {
	socket, _, errno := s.LookupSocketFD(fd, wasi.SockShutdownRight)
	if errno != wasi.ESUCCESS {
		return errno
	}
	var sysHow int
	switch {
	case flags.Has(wasi.ShutdownRD | wasi.ShutdownWR):
		sysHow = unix.SHUT_RDWR
	case flags.Has(wasi.ShutdownRD):
		sysHow = unix.SHUT_RD
	case flags.Has(wasi.ShutdownWR):
		sysHow = unix.SHUT_WR
	default:
		return wasi.EINVAL
	}
	// Linux allows calling shutdown(2) on listening sockets, but not Darwin.
	// To provide a portable behavior we align on the POSIX behavior which says
	// that shutting down non-connected sockets must return ENOTCONN.
	//
	// Note that this may cause issues in the future if applications need a way
	// to break out of a blocking accept(2) call. We could relax this limitation
	// down the line, tho keep in mind that applications may be better served by
	// not relying on system-specific behaviors and should use synchronization
	// mechanisms is user-space to maximize portability.
	//
	// For more context see: https://bugzilla.kernel.org/show_bug.cgi?id=106241
	if runtime.GOOS == "linux" {
		v, err := ignoreEINTR2(func() (int, error) {
			return unix.GetsockoptInt(int(socket), unix.SOL_SOCKET, unix.SO_ACCEPTCONN)
		})
		if err != nil {
			return makeErrno(err)
		}
		if v != 0 {
			return wasi.ENOTCONN
		}
	}
	err := ignoreEINTR(func() error { return unix.Shutdown(int(socket), sysHow) })
	return makeErrno(err)
}

func (s *System) SockOpen(ctx context.Context, pf wasi.ProtocolFamily, socketType wasi.SocketType, protocol wasi.Protocol, rightsBase, rightsInheriting wasi.Rights) (wasi.FD, wasi.Errno) {
	var sysDomain int
	switch pf {
	case wasi.InetFamily:
		sysDomain = unix.AF_INET
	case wasi.Inet6Family:
		sysDomain = unix.AF_INET6
	case wasi.UnixFamily:
		sysDomain = unix.AF_UNIX
	default:
		return -1, wasi.EINVAL
	}

	if socketType == wasi.AnySocket {
		switch protocol {
		case wasi.TCPProtocol:
			socketType = wasi.StreamSocket
		case wasi.UDPProtocol:
			socketType = wasi.DatagramSocket
		}
	}

	var fdType wasi.FileType
	var sysType int
	switch socketType {
	case wasi.DatagramSocket:
		sysType = unix.SOCK_DGRAM
		fdType = wasi.SocketDGramType
	case wasi.StreamSocket:
		sysType = unix.SOCK_STREAM
		fdType = wasi.SocketStreamType
	default:
		return -1, wasi.EINVAL
	}

	var sysProtocol int
	switch protocol {
	case wasi.IPProtocol:
		sysProtocol = unix.IPPROTO_IP
	case wasi.TCPProtocol:
		sysProtocol = unix.IPPROTO_TCP
	case wasi.UDPProtocol:
		sysProtocol = unix.IPPROTO_UDP
	default:
		return -1, wasi.EINVAL
	}

	fd, err := ignoreEINTR2(func() (int, error) {
		return unix.Socket(sysDomain, sysType, sysProtocol)
	})
	if err != nil {
		// Darwin gives EPROTOTYPE when the socket type and protocol do
		// not match, which differs from the Linux behavior which returns
		// EPROTONOSUPPORT. Since there is no real use case for dealing
		// with the error differently, and valid applications will not
		// invoke SockOpen with invalid parameters, we align on the Linux
		// behavior for simplicity.
		if err == unix.EPROTOTYPE {
			err = unix.EPROTONOSUPPORT
		}
		return -1, makeErrno(err)
	}
	guestfd := s.Register(FD(fd), wasi.FDStat{
		FileType:         fdType,
		RightsBase:       rightsBase,
		RightsInheriting: rightsInheriting,
	})
	return guestfd, wasi.ESUCCESS
}

func (s *System) SockBind(ctx context.Context, fd wasi.FD, addr wasi.SocketAddress) (wasi.SocketAddress, wasi.Errno) {
	socket, _, errno := s.LookupSocketFD(fd, wasi.SockAcceptRight)
	if errno != wasi.ESUCCESS {
		return nil, errno
	}
	sa, ok := s.toUnixSockAddress(addr)
	if !ok {
		return nil, wasi.EINVAL
	}
	err := ignoreEINTR(func() error { return unix.Bind(int(socket), sa) })
	if err != nil {
		return nil, makeErrno(err)
	}
	return s.SockLocalAddress(ctx, fd)
}

func (s *System) SockConnect(ctx context.Context, fd wasi.FD, peer wasi.SocketAddress) (wasi.SocketAddress, wasi.Errno) {
	socket, _, errno := s.LookupSocketFD(fd, 0)
	if errno != wasi.ESUCCESS {
		return nil, errno
	}
	sa, ok := s.toUnixSockAddress(peer)
	if !ok {
		return nil, wasi.EINVAL
	}
	err := ignoreEINTR(func() error { return unix.Connect(int(socket), sa) })
	if err != nil && err != unix.EINPROGRESS {
		// Darwin gives EOPNOTSUPP when trying to connect a socket that is
		// already connected or already listening. Align on the Linux behavior
		// here and convert the error to EISCONN.
		if err == unix.EOPNOTSUPP {
			err = unix.EISCONN
		}
		return nil, makeErrno(err)
	}
	addr, errno := s.SockLocalAddress(ctx, fd)
	if errno != wasi.ESUCCESS {
		return nil, errno
	}
	return addr, makeErrno(err)
}

func (s *System) SockListen(ctx context.Context, fd wasi.FD, backlog int) wasi.Errno {
	socket, _, errno := s.LookupSocketFD(fd, wasi.SockAcceptRight)
	if errno != wasi.ESUCCESS {
		return errno
	}
	err := ignoreEINTR(func() error { return unix.Listen(int(socket), backlog) })
	return makeErrno(err)
}

func (s *System) SockSendTo(ctx context.Context, fd wasi.FD, iovecs []wasi.IOVec, flags wasi.SIFlags, addr wasi.SocketAddress) (wasi.Size, wasi.Errno) {
	socket, _, errno := s.LookupSocketFD(fd, wasi.FDWriteRight)
	if errno != wasi.ESUCCESS {
		return 0, errno
	}
	sa, ok := s.toUnixSockAddress(addr)
	if !ok {
		return 0, wasi.EINVAL
	}
	n, err := handleEINTR(func() (int, error) {
		return unix.SendmsgBuffers(int(socket), makeIOVecs(iovecs), nil, sa, 0)
	})
	return wasi.Size(n), makeErrno(err)
}

func (s *System) SockRecvFrom(ctx context.Context, fd wasi.FD, iovecs []wasi.IOVec, flags wasi.RIFlags) (wasi.Size, wasi.ROFlags, wasi.SocketAddress, wasi.Errno) {
	socket, _, errno := s.LookupSocketFD(fd, wasi.FDReadRight)
	if errno != wasi.ESUCCESS {
		return 0, 0, nil, errno
	}
	var sysIFlags int
	if flags.Has(wasi.RecvPeek) {
		sysIFlags |= unix.MSG_PEEK
	}
	if flags.Has(wasi.RecvWaitAll) {
		sysIFlags |= unix.MSG_WAITALL
	}
	for {
		n, _, sysOFlags, sa, err := unix.RecvmsgBuffers(int(socket), makeIOVecs(iovecs), nil, sysIFlags)
		if err == unix.EINTR {
			continue
		}
		var addr wasi.SocketAddress
		if sa != nil {
			addr = makeSocketAddress(sa)
			if addr == nil {
				errno = wasi.ENOTSUP
			}
		}
		var roflags wasi.ROFlags
		if (sysOFlags & unix.MSG_TRUNC) != 0 {
			roflags |= wasi.RecvDataTruncated
		}
		return wasi.Size(n), roflags, addr, makeErrno(err)
	}
}

func (s *System) SockGetOpt(ctx context.Context, fd wasi.FD, level wasi.SocketOptionLevel, option wasi.SocketOption) (wasi.SocketOptionValue, wasi.Errno) {
	socket, _, errno := s.LookupSocketFD(fd, 0)
	if errno != wasi.ESUCCESS {
		return nil, errno
	}
	var sysLevel int
	switch level {
	case wasi.SocketLevel:
		sysLevel = unix.SOL_SOCKET
	default:
		return nil, wasi.EINVAL
	}
	var sysOption int
	switch option {
	case wasi.ReuseAddress:
		sysOption = unix.SO_REUSEADDR
	case wasi.QuerySocketType:
		sysOption = unix.SO_TYPE
	case wasi.QuerySocketError:
		sysOption = unix.SO_ERROR
	case wasi.DontRoute:
		sysOption = unix.SO_DONTROUTE
	case wasi.Broadcast:
		sysOption = unix.SO_BROADCAST
	case wasi.SendBufferSize:
		sysOption = unix.SO_SNDBUF
	case wasi.RecvBufferSize:
		sysOption = unix.SO_RCVBUF
	case wasi.KeepAlive:
		sysOption = unix.SO_KEEPALIVE
	case wasi.OOBInline:
		sysOption = unix.SO_OOBINLINE
	case wasi.RecvLowWatermark:
		sysOption = unix.SO_RCVLOWAT
	case wasi.QueryAcceptConnections:
		sysOption = unix.SO_ACCEPTCONN
	case wasi.Linger:
		// This returns a struct linger value.
		return nil, wasi.ENOTSUP // TODO: implement SO_LINGER
	case wasi.RecvTimeout, wasi.SendTimeout:
		// These return a struct timeval value.
		return nil, wasi.ENOTSUP // TODO: implement SO_RCVTIMEO, SO_SNDTIMEO
	case wasi.BindToDevice:
		// This returns a string value.
		return nil, wasi.ENOTSUP // TODO: implement SO_BINDTODEVICE
	default:
		return nil, wasi.EINVAL
	}

	value, err := ignoreEINTR2(func() (int, error) {
		return unix.GetsockoptInt(int(socket), sysLevel, sysOption)
	})
	if err != nil {
		return nil, makeErrno(err)
	}

	errno = wasi.ESUCCESS
	switch option {
	case wasi.QuerySocketType:
		switch value {
		case unix.SOCK_DGRAM:
			value = int(wasi.DatagramSocket)
		case unix.SOCK_STREAM:
			value = int(wasi.StreamSocket)
		default:
			value = -1
			errno = wasi.ENOTSUP
		}
	case wasi.QuerySocketError:
		value = int(makeErrno(unix.Errno(value)))
	}

	return wasi.IntValue(value), errno
}

func (s *System) SockSetOpt(ctx context.Context, fd wasi.FD, level wasi.SocketOptionLevel, option wasi.SocketOption, value wasi.SocketOptionValue) wasi.Errno {
	socket, _, errno := s.LookupSocketFD(fd, 0)
	if errno != wasi.ESUCCESS {
		return errno
	}
	var sysLevel int
	switch level {
	case wasi.SocketLevel:
		sysLevel = unix.SOL_SOCKET
	default:
		return wasi.EINVAL
	}
	var sysOption int
	switch option {
	case wasi.ReuseAddress:
		sysOption = unix.SO_REUSEADDR
	case wasi.QuerySocketType:
		sysOption = unix.SO_TYPE
	case wasi.QuerySocketError:
		sysOption = unix.SO_ERROR
	case wasi.DontRoute:
		sysOption = unix.SO_DONTROUTE
	case wasi.Broadcast:
		sysOption = unix.SO_BROADCAST
	case wasi.SendBufferSize:
		sysOption = unix.SO_SNDBUF
	case wasi.RecvBufferSize:
		sysOption = unix.SO_RCVBUF
	case wasi.KeepAlive:
		sysOption = unix.SO_KEEPALIVE
	case wasi.OOBInline:
		sysOption = unix.SO_OOBINLINE
	case wasi.RecvLowWatermark:
		sysOption = unix.SO_RCVLOWAT
	case wasi.QueryAcceptConnections:
		sysOption = unix.SO_ACCEPTCONN
	case wasi.Linger:
		// This accepts a struct linger value.
		return wasi.ENOTSUP // TODO: implement SO_LINGER
	case wasi.RecvTimeout, wasi.SendTimeout:
		// These accept a struct timeval value.
		return wasi.ENOTSUP // TODO: implement SO_RCVTIMEO, SO_SNDTIMEO
	case wasi.BindToDevice:
		// This accepts a string value.
		return wasi.ENOTSUP // TODO: implement SO_BINDTODEVICE
	default:
		return wasi.EINVAL
	}
	intval, ok := value.(wasi.IntValue)
	if !ok {
		return wasi.EINVAL
	}
	err := ignoreEINTR(func() error {
		return unix.SetsockoptInt(int(socket), sysLevel, sysOption, int(intval))
	})
	return makeErrno(err)
}

func (s *System) SockLocalAddress(ctx context.Context, fd wasi.FD) (wasi.SocketAddress, wasi.Errno) {
	socket, _, errno := s.LookupSocketFD(fd, 0)
	if errno != wasi.ESUCCESS {
		return nil, errno
	}
	sa, err := ignoreEINTR2(func() (unix.Sockaddr, error) {
		return unix.Getsockname(int(socket))
	})
	if err != nil {
		return nil, makeErrno(err)
	}
	addr := makeSocketAddress(sa)
	if addr == nil {
		return nil, wasi.ENOTSUP
	}
	return addr, wasi.ESUCCESS
}

func (s *System) SockRemoteAddress(ctx context.Context, fd wasi.FD) (wasi.SocketAddress, wasi.Errno) {
	socket, _, errno := s.LookupSocketFD(fd, 0)
	if errno != wasi.ESUCCESS {
		return nil, errno
	}
	sa, err := ignoreEINTR2(func() (unix.Sockaddr, error) {
		return unix.Getpeername(int(socket))
	})
	if err != nil {
		return nil, makeErrno(err)
	}
	addr := makeSocketAddress(sa)
	if addr == nil {
		return nil, wasi.ENOTSUP
	}
	return addr, wasi.ESUCCESS
}

func (s *System) SockAddressInfo(ctx context.Context, name, service string, hints wasi.AddressInfo, results []wasi.AddressInfo) (int, wasi.Errno) {
	if cap(results) == 0 {
		return 0, wasi.EINVAL
	}
	// TODO: support AI_ADDRCONFIG, AI_CANONNAME, AI_V4MAPPED, AI_V4MAPPED_CFG, AI_ALL

	var network string
	f, p, t := hints.Family, hints.Protocol, hints.SocketType
	switch {
	case t == wasi.StreamSocket && p != wasi.UDPProtocol:
		switch f {
		case wasi.UnspecifiedFamily:
			network = "tcp"
		case wasi.InetFamily:
			network = "tcp4"
		case wasi.Inet6Family:
			network = "tcp6"
		default:
			return 0, wasi.ENOTSUP // EAI_FAMILY
		}
	case t == wasi.DatagramSocket && p != wasi.TCPProtocol:
		switch f {
		case wasi.UnspecifiedFamily:
			network = "udp"
		case wasi.InetFamily:
			network = "udp4"
		case wasi.Inet6Family:
			network = "udp6"
		default:
			return 0, wasi.ENOTSUP // EAI_FAMILY
		}
	case t == wasi.AnySocket:
		switch f {
		case wasi.UnspecifiedFamily:
			network = "ip"
		case wasi.InetFamily:
			network = "ip4"
		case wasi.Inet6Family:
			network = "ip6"
		default:
			return 0, wasi.ENOTSUP // EAI_FAMILY
		}
	default:
		return 0, wasi.ENOTSUP // EAI_SOCKTYPE / EAI_PROTOCOL
	}

	var port int
	var err error
	if hints.Flags.Has(wasi.NumericService) {
		port, err = strconv.Atoi(service)
	} else {
		port, err = net.LookupPort(network, service)
	}
	if err != nil || port < 0 || port > 65535 {
		return 0, wasi.EINVAL // EAI_NONAME / EAI_SERVICE
	}

	var ip net.IP
	if hints.Flags.Has(wasi.NumericHost) {
		ip = net.ParseIP(name)
		if ip == nil {
			return 0, wasi.EINVAL
		}
	} else if name == "" {
		if !hints.Flags.Has(wasi.Passive) {
			return 0, wasi.EINVAL
		}
		if hints.Family == wasi.Inet6Family {
			ip = net.IPv6zero
		} else {
			ip = net.IPv4zero
		}
	}
	if ip != nil {
		results = results[:1]
		results[0] = wasi.AddressInfo{}
		if ipv4 := ip.To4(); ipv4 != nil {
			inet4Addr := &wasi.Inet4Address{Port: port}
			copy(inet4Addr.Addr[:], ipv4)
			results[0].Address = inet4Addr
		} else {
			inet6Addr := &wasi.Inet6Address{Port: port}
			copy(inet6Addr.Addr[:], ip)
			results[0].Address = inet6Addr
		}
		return 1, wasi.ESUCCESS
	}

	ips, err := net.LookupIP(name)
	if err != nil {
		return 0, wasi.ECANCELED // TODO: better errors on name resolution failure
	}

	if len(ips) > cap(results) {
		ips = ips[:cap(results)]
	}
	results = results[:0]
	for _, ip := range ips {
		var addr wasi.AddressInfo
		if ipv4 := ip.To4(); ipv4 != nil {
			if hints.Family == wasi.Inet6Family {
				continue
			}
			inet4Addr := wasi.Inet4Address{Port: port}
			copy(inet4Addr.Addr[:], ip)
			addr.Address = &inet4Addr
		} else {
			if hints.Family == wasi.InetFamily {
				continue
			}
			inet6Addr := wasi.Inet6Address{Port: port}
			copy(inet6Addr.Addr[:], ip)
			addr.Address = &inet6Addr
		}
		results = append(results, addr)
	}
	return len(results), wasi.ESUCCESS
}

func (s *System) Close(ctx context.Context) error {
	s.shut.Store(true)
	s.mutex.Lock()
	r := s.wake[0]
	w := s.wake[1]
	s.wake[0] = nil
	s.wake[1] = nil
	s.mutex.Unlock()

	if r != nil {
		r.Close()
	}
	if w != nil {
		w.Close()
	}
	return s.FileTable.Close(ctx)
}

// Shutdown may be called asynchronously to cancel all blocking operations on
// the system, causing calls such as PollOneOff to unblock and return an
// error indicating that the system is shutting down.
func (s *System) Shutdown(ctx context.Context) error {
	_, w, err := s.init()
	if err != nil {
		if err == context.Canceled {
			err = nil // already shutdown
		}
		return err
	}
	s.shut.Store(true)
	return w.Close()
}

func (s *System) init() (*os.File, *os.File, error) {
	s.mutex.Lock()
	defer s.mutex.Unlock()

	if s.wake[0] == nil {
		if s.shut.Load() {
			return nil, nil, context.Canceled
		}
		r, w, err := os.Pipe()
		if err != nil {
			return nil, nil, err
		}
		s.wake[0] = r
		s.wake[1] = w
	}

	return s.wake[0], s.wake[1], nil
}

func (s *System) toUnixSockAddress(addr wasi.SocketAddress) (sa unix.Sockaddr, ok bool) {
	switch t := addr.(type) {
	case *wasi.Inet4Address:
		s.inet4.Port = t.Port
		s.inet4.Addr = t.Addr
		sa = &s.inet4
	case *wasi.Inet6Address:
		s.inet6.Port = t.Port
		s.inet6.Addr = t.Addr
		sa = &s.inet6
	case *wasi.UnixAddress:
		s.unix.Name = t.Name
		sa = &s.unix
	default:
		return nil, false
	}
	return sa, true
}

func makeSocketAddress(sa unix.Sockaddr) wasi.SocketAddress {
	switch t := sa.(type) {
	case *unix.SockaddrInet4:
		return &wasi.Inet4Address{
			Addr: t.Addr,
			Port: t.Port,
		}
	case *unix.SockaddrInet6:
		return &wasi.Inet6Address{
			Addr: t.Addr,
			Port: t.Port,
		}
	case *unix.SockaddrUnix:
<<<<<<< HEAD
		if len(t.Name) == 0 {
			// For consistency across platforms, replace empty unix socket
			// addresses with @. On Linux, addresses where the first byte is
			// a null byte are considered abstract unix sockets, and the first
			// byte is replaced with @.
			un.Name = "@"
		} else {
			un.Name = t.Name
		}
		return un, true
=======
		return &wasi.UnixAddress{
			Name: t.Name,
		}
>>>>>>> 644370ac
	default:
		return nil
	}
}<|MERGE_RESOLUTION|>--- conflicted
+++ resolved
@@ -1007,22 +1007,17 @@
 			Port: t.Port,
 		}
 	case *unix.SockaddrUnix:
-<<<<<<< HEAD
-		if len(t.Name) == 0 {
+		name := t.Name
+		if len(name) == 0 {
 			// For consistency across platforms, replace empty unix socket
 			// addresses with @. On Linux, addresses where the first byte is
 			// a null byte are considered abstract unix sockets, and the first
 			// byte is replaced with @.
-			un.Name = "@"
-		} else {
-			un.Name = t.Name
-		}
-		return un, true
-=======
+			name = "@"
+		}
 		return &wasi.UnixAddress{
-			Name: t.Name,
-		}
->>>>>>> 644370ac
+			Name: name,
+		}
 	default:
 		return nil
 	}
